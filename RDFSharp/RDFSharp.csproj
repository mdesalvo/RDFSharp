--- conflicted
+++ resolved
@@ -1,51 +1,47 @@
-<Project Sdk="Microsoft.NET.Sdk">
-  <PropertyGroup>
-    <AssemblyTitle>RDFSharp</AssemblyTitle>
-    <AssemblyName>RDFSharp</AssemblyName>
-    <AssemblyVersion>$(Version)</AssemblyVersion>
-<<<<<<< HEAD
-    <Version>2.28.0</Version>
-=======
-    <Version>3.0.0</Version>
->>>>>>> c7c1cc8e
-    <Authors>Marco De Salvo</Authors>
-    <Copyright>Marco De Salvo</Copyright>
-    <Description>Lightweight and friendly .NET library for realizing Semantic Web applications</Description>
-    <TargetFramework>netstandard2.0</TargetFramework>
-    <SignAssembly>false</SignAssembly>
-    <Product>RDFSharp</Product>
-    <PackageId>RDFSharp</PackageId>
-	<PackageVersion>3.0.0-preview1</PackageVersion>
-    <PackageTags>rdf sparql sparql-update shacl rdfs owl-dl owl2 skos swrl ontology reasoner semantic-web linked-data</PackageTags>
-    <PackageProjectUrl>https://github.com/mdesalvo/RDFSharp</PackageProjectUrl>
-    <PackageLicenseExpression>Apache-2.0</PackageLicenseExpression>
-    <RepositoryUrl>https://github.com/mdesalvo/RDFSharp.git</RepositoryUrl>
-    <RepositoryType>git</RepositoryType>
-    <PublishRepositoryUrl>true</PublishRepositoryUrl>
-    <IncludeSymbols>true</IncludeSymbols>
-    <SymbolPackageFormat>snupkg</SymbolPackageFormat>
-    <GeneratePackageOnBuild>true</GeneratePackageOnBuild>
-  </PropertyGroup>
-  <PropertyGroup Condition="'$(Configuration)'=='Debug'">
-    <DefineConstants>DEBUG;TRACE</DefineConstants>
-    <OutputPath>bin\Debug\</OutputPath>
-    <DocumentationFile>bin\Debug\$(TargetFramework)\RDFSharp.xml</DocumentationFile>
-    <WarningLevel>4</WarningLevel>
-    <DebugType>full</DebugType>
-    <DebugSymbols>true</DebugSymbols>
-    <Optimize>false</Optimize>
-  </PropertyGroup>
-  <PropertyGroup Condition="'$(Configuration)'=='Release'">
-    <DefineConstants>TRACE</DefineConstants>
-    <OutputPath>bin\Release\</OutputPath>
-    <DocumentationFile>bin\Release\$(TargetFramework)\RDFSharp.xml</DocumentationFile>
-    <WarningLevel>0</WarningLevel>
-    <DebugType>portable</DebugType>
-    <DebugSymbols>true</DebugSymbols>
-    <Optimize>true</Optimize>
-  </PropertyGroup>
-  <ItemGroup>
-	  <PackageReference Include="System.Data.DataSetExtensions" Version="4.5.0" />
-	  <PackageReference Include="Microsoft.SourceLink.GitHub" Version="1.1.1" PrivateAssets="All" />
-  </ItemGroup>
-</Project>
+<Project Sdk="Microsoft.NET.Sdk">
+  <PropertyGroup>
+    <AssemblyTitle>RDFSharp</AssemblyTitle>
+    <AssemblyName>RDFSharp</AssemblyName>
+    <AssemblyVersion>$(Version)</AssemblyVersion>
+    <Version>3.0.0</Version>
+    <Authors>Marco De Salvo</Authors>
+    <Copyright>Marco De Salvo</Copyright>
+    <Description>Lightweight and friendly .NET library for realizing Semantic Web applications</Description>
+    <TargetFramework>netstandard2.0</TargetFramework>
+    <SignAssembly>false</SignAssembly>
+    <Product>RDFSharp</Product>
+    <PackageId>RDFSharp</PackageId>
+	<PackageVersion>3.0.0-preview1</PackageVersion>
+    <PackageTags>rdf sparql sparql-update shacl rdfs owl-dl owl2 skos swrl ontology reasoner semantic-web linked-data</PackageTags>
+    <PackageProjectUrl>https://github.com/mdesalvo/RDFSharp</PackageProjectUrl>
+    <PackageLicenseExpression>Apache-2.0</PackageLicenseExpression>
+    <RepositoryUrl>https://github.com/mdesalvo/RDFSharp.git</RepositoryUrl>
+    <RepositoryType>git</RepositoryType>
+    <PublishRepositoryUrl>true</PublishRepositoryUrl>
+    <IncludeSymbols>true</IncludeSymbols>
+    <SymbolPackageFormat>snupkg</SymbolPackageFormat>
+    <GeneratePackageOnBuild>true</GeneratePackageOnBuild>
+  </PropertyGroup>
+  <PropertyGroup Condition="'$(Configuration)'=='Debug'">
+    <DefineConstants>DEBUG;TRACE</DefineConstants>
+    <OutputPath>bin\Debug\</OutputPath>
+    <DocumentationFile>bin\Debug\$(TargetFramework)\RDFSharp.xml</DocumentationFile>
+    <WarningLevel>4</WarningLevel>
+    <DebugType>full</DebugType>
+    <DebugSymbols>true</DebugSymbols>
+    <Optimize>false</Optimize>
+  </PropertyGroup>
+  <PropertyGroup Condition="'$(Configuration)'=='Release'">
+    <DefineConstants>TRACE</DefineConstants>
+    <OutputPath>bin\Release\</OutputPath>
+    <DocumentationFile>bin\Release\$(TargetFramework)\RDFSharp.xml</DocumentationFile>
+    <WarningLevel>0</WarningLevel>
+    <DebugType>portable</DebugType>
+    <DebugSymbols>true</DebugSymbols>
+    <Optimize>true</Optimize>
+  </PropertyGroup>
+  <ItemGroup>
+	  <PackageReference Include="System.Data.DataSetExtensions" Version="4.5.0" />
+	  <PackageReference Include="Microsoft.SourceLink.GitHub" Version="1.1.1" PrivateAssets="All" />
+  </ItemGroup>
+</Project>